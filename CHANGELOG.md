# CHANGELOG

## UNRELEASED

### DEPENDENCIES

- [\#31](https://github.com/cosmos/evm/pull/31) Migrated example_chain to evmd
- Migrated evmos/go-ethereum to cosmos/go-ethereum
- Migrated evmos/cosmos-sdk to cosmos/cosmos-sdk
- [#95](https://github.com/cosmos/evm/pull/95) Bump up ibc-go from v8 to v10

### BUG FIXES

- Fixed example chain's cmd by adding NoOpEVMOptions to tmpApp in root.go
- Added RPC support for `--legacy` transactions (Non EIP-1559)

### IMPROVEMENTS

### FEATURES

### STATE BREAKING

- Refactored evmos/os into cosmos/evm
- Renamed x/evm to x/vm
- Renamed protobuf files from evmos to cosmos org
- [\#83](https://github.com/cosmos/evm/pull/83) Remove base fee v1 from x/feemarket
<<<<<<< HEAD
- [#95](https://github.com/cosmos/evm/pull/95) Replaced erc20/ with erc20 in native ERC20 denoms prefix for IBC v2
=======
- [\#93](https://github.com/cosmos/evm/pull/93) Remove legacy subspaces
>>>>>>> 26aa83df

### API-Breaking

- Refactored evmos/os into cosmos/evm
- Renamed x/evm to x/vm
- Renamed protobuf files from evmos to cosmos org
- [#95](https://github.com/cosmos/evm/pull/95) Updated ics20 precompile to use Denom instead of DenomTrace for IBC v2<|MERGE_RESOLUTION|>--- conflicted
+++ resolved
@@ -24,11 +24,8 @@
 - Renamed x/evm to x/vm
 - Renamed protobuf files from evmos to cosmos org
 - [\#83](https://github.com/cosmos/evm/pull/83) Remove base fee v1 from x/feemarket
-<<<<<<< HEAD
 - [#95](https://github.com/cosmos/evm/pull/95) Replaced erc20/ with erc20 in native ERC20 denoms prefix for IBC v2
-=======
 - [\#93](https://github.com/cosmos/evm/pull/93) Remove legacy subspaces
->>>>>>> 26aa83df
 
 ### API-Breaking
 
