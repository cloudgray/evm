--- conflicted
+++ resolved
@@ -7,13 +7,6 @@
 	"fmt"
 	"strings"
 
-<<<<<<< HEAD
-=======
-	"cosmossdk.io/math"
-
-	sdk "github.com/cosmos/cosmos-sdk/types"
-
->>>>>>> 105ba784
 	testconstants "github.com/cosmos/evm/testutil/constants"
 	evmtypes "github.com/cosmos/evm/x/vm/types"
 
