package staking

import (
	"math/big"
	"time"

	"github.com/ethereum/go-ethereum/accounts/abi"
	"github.com/ethereum/go-ethereum/common"
	ethtypes "github.com/ethereum/go-ethereum/core/types"
	"github.com/ethereum/go-ethereum/core/vm"
	"github.com/holiman/uint256"

	"github.com/cosmos/evm/precompiles/staking"
	"github.com/cosmos/evm/precompiles/testutil"
	chainutil "github.com/cosmos/evm/testutil"
	testconstants "github.com/cosmos/evm/testutil/constants"
	"github.com/cosmos/evm/testutil/keyring"
	"github.com/cosmos/evm/x/vm/statedb"
	evmtypes "github.com/cosmos/evm/x/vm/types"

	"cosmossdk.io/math"

	sdk "github.com/cosmos/cosmos-sdk/types"
	stakingtypes "github.com/cosmos/cosmos-sdk/x/staking/types"
)

func (s *PrecompileTestSuite) TestIsTransaction() {
	testCases := []struct {
		name   string
		method abi.Method
		isTx   bool
	}{
		{
			staking.CreateValidatorMethod,
			s.precompile.Methods[staking.CreateValidatorMethod],
			true,
		},
		{
			staking.DelegateMethod,
			s.precompile.Methods[staking.DelegateMethod],
			true,
		},
		{
			staking.UndelegateMethod,
			s.precompile.Methods[staking.UndelegateMethod],
			true,
		},
		{
			staking.RedelegateMethod,
			s.precompile.Methods[staking.RedelegateMethod],
			true,
		},
		{
			staking.CancelUnbondingDelegationMethod,
			s.precompile.Methods[staking.CancelUnbondingDelegationMethod],
			true,
		},
		{
			staking.DelegationMethod,
			s.precompile.Methods[staking.DelegationMethod],
			false,
		},
		{
			"invalid",
			abi.Method{},
			false,
		},
	}

	for _, tc := range testCases {
		s.Run(tc.name, func() {
			s.Require().Equal(s.precompile.IsTransaction(&tc.method), tc.isTx)
		})
	}
}

func (s *PrecompileTestSuite) TestRequiredGas() {
	testcases := []struct {
		name     string
		malleate func() []byte
		expGas   uint64
	}{
		{
			"success - delegate transaction with correct gas estimation",
			func() []byte {
				input, err := s.precompile.Pack(
					staking.DelegateMethod,
					s.keyring.GetAddr(0),
					s.network.GetValidators()[0].GetOperator(),
					big.NewInt(10000000000),
				)
				s.Require().NoError(err)
				return input
			},
			7760,
		},
		{
			"success - undelegate transaction with correct gas estimation",
			func() []byte {
				input, err := s.precompile.Pack(
					staking.UndelegateMethod,
					s.keyring.GetAddr(0),
					s.network.GetValidators()[0].GetOperator(),
					big.NewInt(1),
				)
				s.Require().NoError(err)
				return input
			},
			7760,
		},
	}

	for _, tc := range testcases {
		s.Run(tc.name, func() {
			s.SetupTest()

			// malleate contract input
			input := tc.malleate()
			gas := s.precompile.RequiredGas(input)

			s.Require().Equal(gas, tc.expGas)
		})
	}
}

// TestRun tests the precompile's Run method.
func (s *PrecompileTestSuite) TestRun() {
	var ctx sdk.Context
	testcases := []struct {
		name        string
		malleate    func(delegator keyring.Key) []byte
		gas         uint64
		readOnly    bool
		expPass     bool
		errContains string
	}{
		{
			"fail - contract gas limit is < gas cost to run a query / tx",
			func(delegator keyring.Key) []byte {
				input, err := s.precompile.Pack(
					staking.DelegateMethod,
					delegator.Addr,
					s.network.GetValidators()[0].GetOperator(),
					big.NewInt(1000),
				)
				s.Require().NoError(err, "failed to pack input")
				return input
			},
			8000,
			false,
			false,
			"out of gas",
		},
		{
			"pass - delegate transaction",
			func(delegator keyring.Key) []byte {
				input, err := s.precompile.Pack(
					staking.DelegateMethod,
					delegator.Addr,
					s.network.GetValidators()[0].GetOperator(),
					big.NewInt(1000),
				)
				s.Require().NoError(err, "failed to pack input")
				return input
			},
			1000000,
			false,
			true,
			"",
		},
		{
			"pass - undelegate transaction",
			func(delegator keyring.Key) []byte {
				input, err := s.precompile.Pack(
					staking.UndelegateMethod,
					delegator.Addr,
					s.network.GetValidators()[0].GetOperator(),
					big.NewInt(1),
				)
				s.Require().NoError(err, "failed to pack input")
				return input
			},
			1000000,
			false,
			true,
			"",
		},
		{
			"pass - redelegate transaction",
			func(delegator keyring.Key) []byte {
				input, err := s.precompile.Pack(
					staking.RedelegateMethod,
					delegator.Addr,
					s.network.GetValidators()[0].GetOperator(),
					s.network.GetValidators()[1].GetOperator(),
					big.NewInt(1),
				)
				s.Require().NoError(err, "failed to pack input")
				return input
			},
			1000000,
			false,
			true,
			"failed to redelegate tokens",
		},
		{
			"pass - cancel unbonding delegation transaction",
			func(delegator keyring.Key) []byte {
				valAddr, err := sdk.ValAddressFromBech32(s.network.GetValidators()[0].GetOperator())
				s.Require().NoError(err)
				// add unbonding delegation to staking keeper
				ubd := stakingtypes.NewUnbondingDelegation(
					delegator.AccAddr,
					valAddr,
					ctx.BlockHeight(),
					time.Now().Add(time.Hour),
					math.NewInt(1000),
					0,
					s.network.App.GetStakingKeeper().ValidatorAddressCodec(),
					s.network.App.GetAccountKeeper().AddressCodec(),
				)
				err = s.network.App.GetStakingKeeper().SetUnbondingDelegation(ctx, ubd)
				s.Require().NoError(err, "failed to set unbonding delegation")

				// Needs to be called after setting unbonding delegation
				// In order to mimic the coins being added to the unboding pool
				coin := sdk.NewCoin(testconstants.ExampleAttoDenom, math.NewInt(1000))
				err = s.network.App.GetBankKeeper().SendCoinsFromModuleToModule(ctx, stakingtypes.BondedPoolName, stakingtypes.NotBondedPoolName, sdk.Coins{coin})
				s.Require().NoError(err, "failed to send coins from module to module")

				input, err := s.precompile.Pack(
					staking.CancelUnbondingDelegationMethod,
					delegator.Addr,
					s.network.GetValidators()[0].GetOperator(),
					big.NewInt(1000),
					big.NewInt(ctx.BlockHeight()),
				)
				s.Require().NoError(err, "failed to pack input")
				return input
			},
			1000000,
			false,
			true,
			"",
		},
		{
			"pass - delegation query",
			func(delegator keyring.Key) []byte {
				input, err := s.precompile.Pack(
					staking.DelegationMethod,
					delegator.Addr,
					s.network.GetValidators()[0].GetOperator(),
				)
				s.Require().NoError(err, "failed to pack input")
				return input
			},
			1000000,
			false,
			true,
			"",
		},
		{
			"pass - validator query",
			func(_ keyring.Key) []byte {
				valAddr, err := sdk.ValAddressFromBech32(s.network.GetValidators()[0].OperatorAddress)
				s.Require().NoError(err)

				input, err := s.precompile.Pack(
					staking.ValidatorMethod,
					common.BytesToAddress(valAddr.Bytes()),
				)
				s.Require().NoError(err, "failed to pack input")
				return input
			},
			1000000,
			false,
			true,
			"",
		},
		{
			"pass - redelgation query",
			func(delegator keyring.Key) []byte {
				valAddr1, err := sdk.ValAddressFromBech32(s.network.GetValidators()[0].GetOperator())
				s.Require().NoError(err)
				valAddr2, err := sdk.ValAddressFromBech32(s.network.GetValidators()[1].GetOperator())
				s.Require().NoError(err)
				// add redelegation to staking keeper
				redelegation := stakingtypes.NewRedelegation(
					delegator.AccAddr,
					valAddr1,
					valAddr2,
					ctx.BlockHeight(),
					time.Now().Add(time.Hour),
					math.NewInt(1000),
					math.LegacyNewDec(1),
					0,
					s.network.App.GetStakingKeeper().ValidatorAddressCodec(),
					s.network.App.GetAccountKeeper().AddressCodec(),
				)

				err = s.network.App.GetStakingKeeper().SetRedelegation(ctx, redelegation)
				s.Require().NoError(err, "failed to set redelegation")

				input, err := s.precompile.Pack(
					staking.RedelegationMethod,
					delegator.Addr,
					s.network.GetValidators()[0].GetOperator(),
					s.network.GetValidators()[1].GetOperator(),
				)
				s.Require().NoError(err, "failed to pack input")
				return input
			},
			1000000,
			false,
			true,
			"",
		},
		{
			"pass - delegation query - read only",
			func(delegator keyring.Key) []byte {
				input, err := s.precompile.Pack(
					staking.DelegationMethod,
					delegator.Addr,
					s.network.GetValidators()[0].GetOperator(),
				)
				s.Require().NoError(err, "failed to pack input")
				return input
			},
			1000000,
			true,
			true,
			"",
		},
		{
			"pass - unbonding delegation query",
			func(delegator keyring.Key) []byte {
				valAddr, err := sdk.ValAddressFromBech32(s.network.GetValidators()[0].GetOperator())
				s.Require().NoError(err)
				// add unbonding delegation to staking keeper
				ubd := stakingtypes.NewUnbondingDelegation(
					delegator.AccAddr,
					valAddr,
					ctx.BlockHeight(),
					time.Now().Add(time.Hour),
					math.NewInt(1000),
					0,
					s.network.App.GetStakingKeeper().ValidatorAddressCodec(),
					s.network.App.GetAccountKeeper().AddressCodec(),
				)
				err = s.network.App.GetStakingKeeper().SetUnbondingDelegation(ctx, ubd)
				s.Require().NoError(err, "failed to set unbonding delegation")

				// Needs to be called after setting unbonding delegation
				// In order to mimic the coins being added to the unboding pool
				coin := sdk.NewCoin(testconstants.ExampleAttoDenom, math.NewInt(1000))
				err = s.network.App.GetBankKeeper().SendCoinsFromModuleToModule(ctx, stakingtypes.BondedPoolName, stakingtypes.NotBondedPoolName, sdk.Coins{coin})
				s.Require().NoError(err, "failed to send coins from module to module")

				input, err := s.precompile.Pack(
					staking.UnbondingDelegationMethod,
					delegator.Addr,
					s.network.GetValidators()[0].GetOperator(),
				)
				s.Require().NoError(err, "failed to pack input")
				return input
			},
			1000000,
			true,
			true,
			"",
		},
		{
			"fail - delegate method - read only",
			func(delegator keyring.Key) []byte {
				input, err := s.precompile.Pack(
					staking.DelegateMethod,
					delegator.Addr,
					s.network.GetValidators()[0].GetOperator(),
					big.NewInt(1000),
				)
				s.Require().NoError(err, "failed to pack input")
				return input
			},
			1, // use gas > 0 to avoid doing gas estimation
			true,
			false,
			"write protection",
		},
		{
			"fail - invalid method",
			func(_ keyring.Key) []byte {
				return []byte("invalid")
			},
			1, // use gas > 0 to avoid doing gas estimation
			false,
			false,
			"no method with id",
		},
	}

	for _, tc := range testcases {
		s.Run(tc.name, func() {
			// setup basic test suite
			s.SetupTest()
			ctx = s.network.GetContext().WithBlockTime(time.Now())

			baseFee := s.network.App.GetEVMKeeper().GetBaseFee(ctx)

			delegator := s.keyring.GetKey(0)

			contract := vm.NewPrecompile(delegator.Addr, s.precompile.Address(), uint256.NewInt(0), tc.gas)
			contractAddr := contract.Address()

			// malleate testcase
			contract.Input = tc.malleate(delegator)

			// Build and sign Ethereum transaction
			txArgs := evmtypes.EvmTxArgs{
				ChainID:   evmtypes.GetEthChainConfig().ChainID,
				Nonce:     0,
				To:        &contractAddr,
				Amount:    nil,
				GasLimit:  tc.gas,
				GasPrice:  chainutil.ExampleMinGasPrices.BigInt(),
				GasFeeCap: baseFee,
				GasTipCap: big.NewInt(1),
				Accesses:  &ethtypes.AccessList{},
			}

			msg, err := s.factory.GenerateGethCoreMsg(delegator.Priv, txArgs)
			s.Require().NoError(err)

			// Instantiate config
			proposerAddress := ctx.BlockHeader().ProposerAddress
			cfg, err := s.network.App.GetEVMKeeper().EVMConfig(ctx, proposerAddress)
			s.Require().NoError(err, "failed to instantiate EVM config")

			// Instantiate EVM
			headerHash := ctx.HeaderHash()
			stDB := statedb.New(
				ctx,
				s.network.App.GetEVMKeeper(),
				statedb.NewEmptyTxConfig(common.BytesToHash(headerHash)),
			)
			evm := s.network.App.GetEVMKeeper().NewEVM(
				ctx, *msg, cfg, nil, stDB,
			)

			precompiles, found, err := s.network.App.GetEVMKeeper().GetPrecompileInstance(ctx, contractAddr)
			s.Require().NoError(err, "failed to instantiate precompile")
			s.Require().True(found, "not found precompile")
			evm.WithPrecompiles(precompiles.Map)

			// Run precompiled contract
			bz, err := s.precompile.Run(evm, contract, tc.readOnly)

			// Check results
			if tc.expPass {
				s.Require().NoError(err, "expected no error when running the precompile")
				s.Require().NotNil(bz, "expected returned bytes not to be nil")
			} else {
				s.Require().Error(err, "expected error to be returned when running the precompile")
				s.Require().NotNil(bz, "expected returned bytes to be nil")
				execRevertErr := evmtypes.NewExecErrorWithReason(bz)
				s.Require().ErrorContains(execRevertErr, tc.errContains)
				consumed := ctx.GasMeter().GasConsumed()
				// LessThanOrEqual because the gas is consumed before the error is returned
				s.Require().LessOrEqual(tc.gas, consumed, "expected gas consumed to be equal to gas limit")

			}
		})
	}
}

// TestCMS tests the cache multistore writes.
func (s *PrecompileTestSuite) TestCMS() {
	s.customGenesis = true
	var ctx sdk.Context
	testcases := []struct {
		name          string
		malleate      func(delegator keyring.Key) []byte
		gas           uint64
		expPass       bool
		expKeeperPass bool
		errContains   string
	}{
		{
			"fail - contract gas limit is < gas cost to run a query / tx",
			func(delegator keyring.Key) []byte {
				input, err := s.precompile.Pack(
					staking.DelegateMethod,
					delegator.Addr,
					s.network.GetValidators()[0].GetOperator(),
					big.NewInt(1000),
				)
				s.Require().NoError(err, "failed to pack input")
				return input
			},
			8000,
			false,
			false,
			"gas too low",
		},
		{
			"pass - delegate transaction",
			func(delegator keyring.Key) []byte {
				input, err := s.precompile.Pack(
					staking.DelegateMethod,
					delegator.Addr,
					s.network.GetValidators()[0].GetOperator(),
					big.NewInt(1000),
				)
				s.Require().NoError(err, "failed to pack input")
				return input
			},
			1000000,
			true,
			true,
			"",
		},
		{
			"pass - undelegate transaction",
			func(delegator keyring.Key) []byte {
				input, err := s.precompile.Pack(
					staking.UndelegateMethod,
					delegator.Addr,
					s.network.GetValidators()[0].GetOperator(),
					big.NewInt(1),
				)
				s.Require().NoError(err, "failed to pack input")
				return input
			},
			1000000,
			true,
			true,
			"",
		},
		{
			"pass - redelegate transaction",
			func(delegator keyring.Key) []byte {
				input, err := s.precompile.Pack(
					staking.RedelegateMethod,
					delegator.Addr,
					s.network.GetValidators()[0].GetOperator(),
					s.network.GetValidators()[1].GetOperator(),
					big.NewInt(1),
				)
				s.Require().NoError(err, "failed to pack input")
				return input
			},
			1000000,
			true,
			true,
			"failed to redelegate tokens",
		},
		{
			"pass - cancel unbonding delegation transaction",
			func(delegator keyring.Key) []byte {
				valAddr, err := sdk.ValAddressFromBech32(s.network.GetValidators()[0].GetOperator())
				s.Require().NoError(err)
				// add unbonding delegation to staking keeper
				ubd := stakingtypes.NewUnbondingDelegation(
					delegator.AccAddr,
					valAddr,
					ctx.BlockHeight(),
					time.Now().Add(time.Hour),
					math.NewInt(1000),
					0,
					s.network.App.GetStakingKeeper().ValidatorAddressCodec(),
					s.network.App.GetAccountKeeper().AddressCodec(),
				)
				err = s.network.App.GetStakingKeeper().SetUnbondingDelegation(ctx, ubd)
				s.Require().NoError(err, "failed to set unbonding delegation")

				// Needs to be called after setting unbonding delegation
				// In order to mimic the coins being added to the unboding pool
				coin := sdk.NewCoin(testconstants.ExampleAttoDenom, math.NewInt(1000))
				err = s.network.App.GetBankKeeper().SendCoinsFromModuleToModule(ctx, stakingtypes.BondedPoolName, stakingtypes.NotBondedPoolName, sdk.Coins{coin})
				s.Require().NoError(err, "failed to send coins from module to module")

				input, err := s.precompile.Pack(
					staking.CancelUnbondingDelegationMethod,
					delegator.Addr,
					s.network.GetValidators()[0].GetOperator(),
					big.NewInt(1000),
					big.NewInt(ctx.BlockHeight()),
				)
				s.Require().NoError(err, "failed to pack input")
				return input
			},
			1000000,
			true,
			true,
			"",
		},
		{
			"pass - delegation query",
			func(delegator keyring.Key) []byte {
				input, err := s.precompile.Pack(
					staking.DelegationMethod,
					delegator.Addr,
					s.network.GetValidators()[0].GetOperator(),
				)
				s.Require().NoError(err, "failed to pack input")
				return input
			},
			1000000,
			true,
			true,
			"",
		},
		{
			"pass - validator query",
			func(_ keyring.Key) []byte {
				valAddr, err := sdk.ValAddressFromBech32(s.network.GetValidators()[0].OperatorAddress)
				s.Require().NoError(err)

				input, err := s.precompile.Pack(
					staking.ValidatorMethod,
					common.BytesToAddress(valAddr.Bytes()),
				)
				s.Require().NoError(err, "failed to pack input")
				return input
			},
			1000000,
			true,
			true,
			"",
		},
		{
			"pass - redelgation query",
			func(delegator keyring.Key) []byte {
				valAddr1, err := sdk.ValAddressFromBech32(s.network.GetValidators()[0].GetOperator())
				s.Require().NoError(err)
				valAddr2, err := sdk.ValAddressFromBech32(s.network.GetValidators()[1].GetOperator())
				s.Require().NoError(err)
				// add redelegation to staking keeper
				redelegation := stakingtypes.NewRedelegation(
					delegator.AccAddr,
					valAddr1,
					valAddr2,
					ctx.BlockHeight(),
					time.Now().Add(time.Hour),
					math.NewInt(1000),
					math.LegacyNewDec(1),
					0,
					s.network.App.GetStakingKeeper().ValidatorAddressCodec(),
					s.network.App.GetAccountKeeper().AddressCodec(),
				)

				err = s.network.App.GetStakingKeeper().SetRedelegation(ctx, redelegation)
				s.Require().NoError(err, "failed to set redelegation")

				input, err := s.precompile.Pack(
					staking.RedelegationMethod,
					delegator.Addr,
					s.network.GetValidators()[0].GetOperator(),
					s.network.GetValidators()[1].GetOperator(),
				)
				s.Require().NoError(err, "failed to pack input")
				return input
			},
			1000000,
			true,
			true,
			"",
		},
		{
			"pass - delegation query - read only",
			func(delegator keyring.Key) []byte {
				input, err := s.precompile.Pack(
					staking.DelegationMethod,
					delegator.Addr,
					s.network.GetValidators()[0].GetOperator(),
				)
				s.Require().NoError(err, "failed to pack input")
				return input
			},
			1000000,
			true,
			true,
			"",
		},
		{
			"pass - unbonding delegation query",
			func(delegator keyring.Key) []byte {
				valAddr, err := sdk.ValAddressFromBech32(s.network.GetValidators()[0].GetOperator())
				s.Require().NoError(err)
				// add unbonding delegation to staking keeper
				ubd := stakingtypes.NewUnbondingDelegation(
					delegator.AccAddr,
					valAddr,
					ctx.BlockHeight(),
					time.Now().Add(time.Hour),
					math.NewInt(1000),
					0,
					s.network.App.GetStakingKeeper().ValidatorAddressCodec(),
					s.network.App.GetAccountKeeper().AddressCodec(),
				)
				err = s.network.App.GetStakingKeeper().SetUnbondingDelegation(ctx, ubd)
				s.Require().NoError(err, "failed to set unbonding delegation")

				// Needs to be called after setting unbonding delegation
				// In order to mimic the coins being added to the unboding pool
				coin := sdk.NewCoin(testconstants.ExampleAttoDenom, math.NewInt(1000))
				err = s.network.App.GetBankKeeper().SendCoinsFromModuleToModule(ctx, stakingtypes.BondedPoolName, stakingtypes.NotBondedPoolName, sdk.Coins{coin})
				s.Require().NoError(err, "failed to send coins from module to module")

				input, err := s.precompile.Pack(
					staking.UnbondingDelegationMethod,
					delegator.Addr,
					s.network.GetValidators()[0].GetOperator(),
				)
				s.Require().NoError(err, "failed to pack input")
				return input
			},
			1000000,
			true,
			true,
			"",
		},
		{
			"fail - invalid method",
			func(_ keyring.Key) []byte {
				return []byte("invalid")
			},
			100000, // use gas > 0 to avoid doing gas estimation
			false,
			true,
			"no method with id",
		},
	}

	for _, tc := range testcases {
		s.Run(tc.name, func() {
			// setup basic test suite
			s.SetupTest()
			ctx = s.network.GetContext().WithBlockTime(time.Now())

			cms := &testutil.TrackingMultiStore{
				Store:            s.network.App.GetBaseApp().CommitMultiStore().CacheMultiStore(),
				Writes:           0,
				HistoricalStores: nil,
			}
			ctx = ctx.WithMultiStore(cms)
			baseFee := s.network.App.GetEVMKeeper().GetBaseFee(ctx)

			delegator := s.keyring.GetKey(0)

			contract := vm.NewPrecompile(delegator.Addr, s.precompile.Address(), uint256.NewInt(0), tc.gas)
			contractAddr := contract.Address()

			// malleate testcase
			input := tc.malleate(delegator)

			// Build and sign Ethereum transaction
			txArgs := evmtypes.EvmTxArgs{
				Input:     input,
				ChainID:   evmtypes.GetEthChainConfig().ChainID,
				Nonce:     0,
				To:        &contractAddr,
				Amount:    nil,
				GasLimit:  tc.gas,
				GasPrice:  chainutil.ExampleMinGasPrices.BigInt(),
				GasFeeCap: baseFee,
				GasTipCap: big.NewInt(1),
				Accesses:  &ethtypes.AccessList{},
			}

			msgEthereumTx, err := s.factory.GenerateMsgEthereumTx(s.keyring.GetPrivKey(0), txArgs)
			s.Require().NoError(err, "failed to generate Ethereum message")
			signedMsg, err := s.factory.SignMsgEthereumTx(s.keyring.GetPrivKey(0), msgEthereumTx)
			s.Require().NoError(err, "failed to sign Ethereum message")

			resp, err := s.network.App.GetEVMKeeper().EthereumTx(ctx, &signedMsg)

			// Check results
			if tc.expPass {
				s.Require().NoError(err, "expected no error when running the precompile")
				s.Require().NotNil(resp.Ret, "expected returned bytes not to be nil")
				// NOTES: After stack-based snapshot mechanism is added for precompile call,
				// CacheMultiStore.Write() is always called once when tx succeeds.
				// It is because CacheMultiStore() is not called when creating snapshot for MultiStore,
				// Count of Write() is not accumulated.
				testutil.ValidateWrites(s.T(), cms, 1)
			} else {
				if tc.expKeeperPass {
					s.Require().Contains(resp.VmError, vm.ErrExecutionReverted.Error(),
						"expected error to be returned when running the precompile")
					s.Require().NotNil(resp.Ret, "expected returned bytes to be encoded error reason")
					execRevertErr := evmtypes.NewExecErrorWithReason(resp.Ret)
					s.Require().Contains(execRevertErr.Error(), tc.errContains)

					consumed := ctx.GasMeter().GasConsumed()
<<<<<<< HEAD
					// Because opCall (for calling precompile) return ErrExecutionReverted, leftOverGas is refunded.
					// So, consumed gas is less than gasLimit
					s.Require().LessOrEqual(consumed, tc.gas, "expected gas consumed to be equal to gas limit")
					// Writes once because of gas usage
					testutil.ValidateWrites(s.T(), cms, 1)
=======
					// LessThanOrEqual because the gas is consumed before the error is returned
					s.Require().LessOrEqual(tc.gas, consumed, "expected gas consumed to be equal to gas limit")
					// NOTES: After stack-based snapshot mechanism is added for precompile call,
					// CacheMultiStore.Write() is not called when tx fails.
					testutil.ValidateWrites(s.T(), cms, 0)
>>>>>>> e6fe094b
				} else {
					s.Require().Error(err, "expected error to be returned when running the precompile")
					s.Require().Nil(resp, "expected returned response to be nil")
					s.Require().ErrorContains(err, tc.errContains)
					testutil.ValidateWrites(s.T(), cms, 0)
				}
				consumed := ctx.GasMeter().GasConsumed()
				// Because opCall (for calling precompile) return ErrExecutionReverted, leftOverGas is refunded.
				// So, consumed gas is less than gasLimit
				s.Require().LessOrEqual(consumed, tc.gas, "expected gas consumed to be equal to gas limit")

			}
		})
	}
}<|MERGE_RESOLUTION|>--- conflicted
+++ resolved
@@ -792,19 +792,12 @@
 					s.Require().Contains(execRevertErr.Error(), tc.errContains)
 
 					consumed := ctx.GasMeter().GasConsumed()
-<<<<<<< HEAD
 					// Because opCall (for calling precompile) return ErrExecutionReverted, leftOverGas is refunded.
 					// So, consumed gas is less than gasLimit
 					s.Require().LessOrEqual(consumed, tc.gas, "expected gas consumed to be equal to gas limit")
-					// Writes once because of gas usage
-					testutil.ValidateWrites(s.T(), cms, 1)
-=======
-					// LessThanOrEqual because the gas is consumed before the error is returned
-					s.Require().LessOrEqual(tc.gas, consumed, "expected gas consumed to be equal to gas limit")
 					// NOTES: After stack-based snapshot mechanism is added for precompile call,
 					// CacheMultiStore.Write() is not called when tx fails.
-					testutil.ValidateWrites(s.T(), cms, 0)
->>>>>>> e6fe094b
+					testutil.ValidateWrites(s.T(), cms, 1)
 				} else {
 					s.Require().Error(err, "expected error to be returned when running the precompile")
 					s.Require().Nil(resp, "expected returned response to be nil")
