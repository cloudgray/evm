package evidence

import (
	"embed"
	"fmt"

	"github.com/ethereum/go-ethereum/accounts/abi"
	"github.com/ethereum/go-ethereum/common"
	"github.com/ethereum/go-ethereum/core/tracing"
	"github.com/ethereum/go-ethereum/core/vm"

	cmn "github.com/cosmos/evm/precompiles/common"
	evmtypes "github.com/cosmos/evm/x/vm/types"

	"cosmossdk.io/log"
	storetypes "cosmossdk.io/store/types"
	evidencekeeper "cosmossdk.io/x/evidence/keeper"

	sdk "github.com/cosmos/cosmos-sdk/types"
)

var _ vm.PrecompiledContract = &Precompile{}

// Embed abi json file to the executable binary. Needed when importing as dependency.
//
//go:embed abi.json
var f embed.FS

// Precompile defines the precompiled contract for evidence.
type Precompile struct {
	cmn.Precompile
	evidenceKeeper evidencekeeper.Keeper
}

// LoadABI loads the evidence ABI from the embedded abi.json file
// for the evidence precompile.
func LoadABI() (abi.ABI, error) {
	return cmn.LoadABI(f, "abi.json")
}

// NewPrecompile creates a new evidence Precompile instance as a
// PrecompiledContract interface.
func NewPrecompile(
	evidenceKeeper evidencekeeper.Keeper,
) (*Precompile, error) {
	abi, err := LoadABI()
	if err != nil {
		return nil, err
	}

	p := &Precompile{
		Precompile: cmn.Precompile{
			ABI:                  abi,
			KvGasConfig:          storetypes.KVGasConfig(),
			TransientKVGasConfig: storetypes.TransientGasConfig(),
		},
		evidenceKeeper: evidenceKeeper,
	}

	// SetAddress defines the address of the evidence precompiled contract.
	p.SetAddress(common.HexToAddress(evmtypes.EvidencePrecompileAddress))

	return p, nil
}

// RequiredGas calculates the precompiled contract's base gas rate.
func (p Precompile) RequiredGas(input []byte) uint64 {
	// NOTE: This check avoid panicking when trying to decode the method ID
	if len(input) < 4 {
		return 0
	}
	methodID := input[:4]

	method, err := p.MethodById(methodID)
	if err != nil {
		// This should never happen since this method is going to fail during Run
		return 0
	}

	return p.Precompile.RequiredGas(input, p.IsTransaction(method))
}

// Run executes the precompiled contract evidence methods defined in the ABI.
func (p Precompile) Run(evm *vm.EVM, contract *vm.Contract, readOnly bool) (bz []byte, err error) {
	ctx, stateDB, method, initialGas, args, err := p.RunSetup(evm, contract, readOnly, p.IsTransaction)
	if err != nil {
		return nil, err
	}

	// Start the balance change handler before executing the precompile.
	p.GetBalanceHandler().BeforeBalanceChange(ctx)

	// This handles any out of gas errors that may occur during the execution of a precompile tx or query.
	// It avoids panics and returns the out of gas error so the EVM can continue gracefully.
<<<<<<< HEAD
	defer cmn.HandleGasError(ctx, contract, initialGas, &err, stateDB, snapshot)()

	return p.RunAtomic(snapshot, stateDB, func() ([]byte, error) {
		switch method.Name {
		// evidence transactions
		case SubmitEvidenceMethod:
			bz, err = p.SubmitEvidence(ctx, contract, stateDB, method, args)
		// evidence queries
		case EvidenceMethod:
			bz, err = p.Evidence(ctx, method, args)
		case GetAllEvidenceMethod:
			bz, err = p.GetAllEvidence(ctx, method, args)
		default:
			return nil, fmt.Errorf(cmn.ErrUnknownMethod, method.Name)
		}

		if err != nil {
			return nil, err
		}

		cost := ctx.GasMeter().GasConsumed() - initialGas

		if !contract.UseGas(cost, nil, tracing.GasChangeCallPrecompiledContract) {
			return nil, vm.ErrOutOfGas
		}

		// Process the native balance changes after the method execution.
		if err = p.GetBalanceHandler().AfterBalanceChange(ctx, stateDB); err != nil {
			return nil, err
		}

		if err := p.AddJournalEntries(stateDB, snapshot); err != nil {
			return nil, err
		}

		return bz, nil
	})
=======
	defer cmn.HandleGasError(ctx, contract, initialGas, &err)()

	switch method.Name {
	// evidence transactions
	case SubmitEvidenceMethod:
		bz, err = p.SubmitEvidence(ctx, contract, stateDB, method, args)
	// evidence queries
	case EvidenceMethod:
		bz, err = p.Evidence(ctx, method, args)
	case GetAllEvidenceMethod:
		bz, err = p.GetAllEvidence(ctx, method, args)
	default:
		return nil, fmt.Errorf(cmn.ErrUnknownMethod, method.Name)
	}

	if err != nil {
		return nil, err
	}

	cost := ctx.GasMeter().GasConsumed() - initialGas

	if !contract.UseGas(cost, nil, tracing.GasChangeCallPrecompiledContract) {
		return nil, vm.ErrOutOfGas
	}

	if err = p.AddJournalEntries(stateDB); err != nil {
		return nil, err
	}

	return bz, nil
>>>>>>> 9fae984e
}

// IsTransaction checks if the given method name corresponds to a transaction or query.
//
// Available evidence transactions are:
// - SubmitEvidence
func (Precompile) IsTransaction(method *abi.Method) bool {
	switch method.Name {
	case SubmitEvidenceMethod:
		return true
	default:
		return false
	}
}

// Logger returns a precompile-specific logger.
func (p Precompile) Logger(ctx sdk.Context) log.Logger {
	return ctx.Logger().With("evm extension", "evidence")
}<|MERGE_RESOLUTION|>--- conflicted
+++ resolved
@@ -92,45 +92,6 @@
 
 	// This handles any out of gas errors that may occur during the execution of a precompile tx or query.
 	// It avoids panics and returns the out of gas error so the EVM can continue gracefully.
-<<<<<<< HEAD
-	defer cmn.HandleGasError(ctx, contract, initialGas, &err, stateDB, snapshot)()
-
-	return p.RunAtomic(snapshot, stateDB, func() ([]byte, error) {
-		switch method.Name {
-		// evidence transactions
-		case SubmitEvidenceMethod:
-			bz, err = p.SubmitEvidence(ctx, contract, stateDB, method, args)
-		// evidence queries
-		case EvidenceMethod:
-			bz, err = p.Evidence(ctx, method, args)
-		case GetAllEvidenceMethod:
-			bz, err = p.GetAllEvidence(ctx, method, args)
-		default:
-			return nil, fmt.Errorf(cmn.ErrUnknownMethod, method.Name)
-		}
-
-		if err != nil {
-			return nil, err
-		}
-
-		cost := ctx.GasMeter().GasConsumed() - initialGas
-
-		if !contract.UseGas(cost, nil, tracing.GasChangeCallPrecompiledContract) {
-			return nil, vm.ErrOutOfGas
-		}
-
-		// Process the native balance changes after the method execution.
-		if err = p.GetBalanceHandler().AfterBalanceChange(ctx, stateDB); err != nil {
-			return nil, err
-		}
-
-		if err := p.AddJournalEntries(stateDB, snapshot); err != nil {
-			return nil, err
-		}
-
-		return bz, nil
-	})
-=======
 	defer cmn.HandleGasError(ctx, contract, initialGas, &err)()
 
 	switch method.Name {
@@ -156,12 +117,12 @@
 		return nil, vm.ErrOutOfGas
 	}
 
-	if err = p.AddJournalEntries(stateDB); err != nil {
+	// Process the native balance changes after the method execution.
+	if err = p.GetBalanceHandler().AfterBalanceChange(ctx, stateDB); err != nil {
 		return nil, err
 	}
 
 	return bz, nil
->>>>>>> 9fae984e
 }
 
 // IsTransaction checks if the given method name corresponds to a transaction or query.
