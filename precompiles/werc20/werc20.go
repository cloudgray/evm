package werc20

import (
	"embed"
	"fmt"
	"slices"

	"github.com/ethereum/go-ethereum/accounts/abi"
	"github.com/ethereum/go-ethereum/common"
	"github.com/ethereum/go-ethereum/core/tracing"
	"github.com/ethereum/go-ethereum/core/vm"

	cmn "github.com/cosmos/evm/precompiles/common"
	erc20 "github.com/cosmos/evm/precompiles/erc20"
	erc20types "github.com/cosmos/evm/x/erc20/types"
	transferkeeper "github.com/cosmos/evm/x/ibc/transfer/keeper"

	bankkeeper "github.com/cosmos/cosmos-sdk/x/bank/keeper"
)

// abiPath defines the path to the WERC-20 precompile ABI JSON file.
const abiPath = "abi.json"

// Embed abi json file to the executable binary. Needed when importing as dependency.
//
//go:embed abi.json
var f embed.FS

var _ vm.PrecompiledContract = &Precompile{}

// Precompile defines the precompiled contract for WERC20.
type Precompile struct {
	*erc20.Precompile
}

const (
	// DepositRequiredGas defines the gas required for the Deposit transaction.
	DepositRequiredGas uint64 = 23_878
	// WithdrawRequiredGas defines the gas required for the Withdraw transaction.
	WithdrawRequiredGas uint64 = 9207
)

// LoadABI loads the IWERC20 ABI from the embedded abi.json file
// for the werc20 precompile.
func LoadABI() (abi.ABI, error) {
	return cmn.LoadABI(f, abiPath)
}

// NewPrecompile creates a new WERC20 Precompile instance implementing the
// PrecompiledContract interface. This type wraps around the ERC20 Precompile
// instance to provide additional methods.
func NewPrecompile(
	tokenPair erc20types.TokenPair,
	bankKeeper bankkeeper.Keeper,
	erc20Keeper Erc20Keeper,
	transferKeeper transferkeeper.Keeper,
) (*Precompile, error) {
	newABI, err := LoadABI()
	if err != nil {
		return nil, fmt.Errorf("error loading the ABI: %w", err)
	}

	erc20Precompile, err := erc20.NewPrecompile(tokenPair, bankKeeper, erc20Keeper, transferKeeper)
	if err != nil {
		return nil, fmt.Errorf("error instantiating the ERC20 precompile: %w", err)
	}

	// use the IWERC20 ABI
	erc20Precompile.ABI = newABI

	return &Precompile{
		Precompile: erc20Precompile,
	}, nil
}

// Address returns the address of the WERC20 precompiled contract.
func (p Precompile) Address() common.Address {
	return p.Precompile.Address()
}

// RequiredGas calculates the contract gas use.
func (p Precompile) RequiredGas(input []byte) uint64 {
	// TODO: these values were obtained from Remix using the WEVMOS9.sol.
	// We should execute the transactions from Cosmos EVM testnet
	// to ensure parity in the values.

	// If there is no method ID, then it's the fallback or receive case
	if len(input) < 4 {
		return DepositRequiredGas
	}

	methodID := input[:4]
	method, err := p.MethodById(methodID)
	if err != nil {
		return 0
	}

	switch method.Name {
	case DepositMethod:
		return DepositRequiredGas
	case WithdrawMethod:
		return WithdrawRequiredGas
	default:
		return p.Precompile.RequiredGas(input)
	}
}

// Run executes the precompiled contract WERC20 methods defined in the ABI.
func (p Precompile) Run(evm *vm.EVM, contract *vm.Contract, readOnly bool) (bz []byte, err error) {
	ctx, stateDB, method, initialGas, args, err := p.RunSetup(evm, contract, readOnly, p.IsTransaction)
	if err != nil {
		return nil, err
	}

	// This handles any out of gas errors that may occur during the execution of
	// a precompile tx or query. It avoids panics and returns the out of gas error so
	// the EVM can continue gracefully.
<<<<<<< HEAD
	defer cmn.HandleGasError(ctx, contract, initialGas, &err)()

	switch {
	case method.Type == abi.Fallback,
		method.Type == abi.Receive,
		method.Name == DepositMethod:
		bz, err = p.Deposit(ctx, contract, stateDB)
	case method.Name == WithdrawMethod:
		bz, err = p.Withdraw(ctx, contract, stateDB, args)
	default:
		// ERC20 transactions and queries
		bz, err = p.Precompile.HandleMethod(ctx, contract, stateDB, method, args)
	}

	if err != nil {
		return nil, err
	}

	cost := ctx.GasMeter().GasConsumed() - initialGas

	if !contract.UseGas(cost, nil, tracing.GasChangeCallPrecompiledContract) {
		return nil, vm.ErrOutOfGas
	}

	if err = p.AddJournalEntries(stateDB); err != nil {
		return nil, err
	}
	return bz, nil
=======
	defer cmn.HandleGasError(ctx, contract, initialGas, &err, stateDB, snapshot)()

	return p.RunAtomic(snapshot, stateDB, func() ([]byte, error) {
		switch {
		case method.Type == abi.Fallback,
			method.Type == abi.Receive,
			method.Name == DepositMethod:
			bz, err = p.Deposit(ctx, contract, stateDB)
		case method.Name == WithdrawMethod:
			bz, err = p.Withdraw(ctx, contract, stateDB, args)
		default:
			// ERC20 transactions and queries
			bz, err = p.HandleMethod(ctx, contract, stateDB, method, args)
		}

		if err != nil {
			return nil, err
		}

		cost := ctx.GasMeter().GasConsumed() - initialGas

		if !contract.UseGas(cost, nil, tracing.GasChangeCallPrecompiledContract) {
			return nil, vm.ErrOutOfGas
		}

		if err := p.AddJournalEntries(stateDB, snapshot); err != nil {
			return nil, err
		}
		return bz, nil
	})
>>>>>>> 5cfe96df
}

// IsTransaction returns true if the given method name correspond to a
// transaction. Returns false otherwise.
func (p Precompile) IsTransaction(method *abi.Method) bool {
	txMethodName := []string{DepositMethod, WithdrawMethod}
	txMethodType := []abi.FunctionType{abi.Fallback, abi.Receive}

	if slices.Contains(txMethodName, method.Name) || slices.Contains(txMethodType, method.Type) {
		return true
	}

	return p.Precompile.IsTransaction(method)
}<|MERGE_RESOLUTION|>--- conflicted
+++ resolved
@@ -115,7 +115,6 @@
 	// This handles any out of gas errors that may occur during the execution of
 	// a precompile tx or query. It avoids panics and returns the out of gas error so
 	// the EVM can continue gracefully.
-<<<<<<< HEAD
 	defer cmn.HandleGasError(ctx, contract, initialGas, &err)()
 
 	switch {
@@ -144,38 +143,6 @@
 		return nil, err
 	}
 	return bz, nil
-=======
-	defer cmn.HandleGasError(ctx, contract, initialGas, &err, stateDB, snapshot)()
-
-	return p.RunAtomic(snapshot, stateDB, func() ([]byte, error) {
-		switch {
-		case method.Type == abi.Fallback,
-			method.Type == abi.Receive,
-			method.Name == DepositMethod:
-			bz, err = p.Deposit(ctx, contract, stateDB)
-		case method.Name == WithdrawMethod:
-			bz, err = p.Withdraw(ctx, contract, stateDB, args)
-		default:
-			// ERC20 transactions and queries
-			bz, err = p.HandleMethod(ctx, contract, stateDB, method, args)
-		}
-
-		if err != nil {
-			return nil, err
-		}
-
-		cost := ctx.GasMeter().GasConsumed() - initialGas
-
-		if !contract.UseGas(cost, nil, tracing.GasChangeCallPrecompiledContract) {
-			return nil, vm.ErrOutOfGas
-		}
-
-		if err := p.AddJournalEntries(stateDB, snapshot); err != nil {
-			return nil, err
-		}
-		return bz, nil
-	})
->>>>>>> 5cfe96df
 }
 
 // IsTransaction returns true if the given method name correspond to a
