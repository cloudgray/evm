--- conflicted
+++ resolved
@@ -170,29 +170,6 @@
 			}
 		}
 	}
-}
-
-// AddJournalEntries adds the balanceChange (if corresponds)
-<<<<<<< HEAD
-// and precompileCall entries on the stateDB journal
-// This allows to revert the call changes within an evm tx
-func (p Precompile) AddJournalEntries(stateDB *statedb.StateDB, s Snapshot) error {
-	return stateDB.AddPrecompileFn(p.Address(), s.MultiStore, s.Events)
-=======
-func (p Precompile) AddJournalEntries(stateDB *statedb.StateDB) error {
-	for _, entry := range p.journalEntries {
-		switch entry.Op {
-		case Sub:
-			// add the corresponding balance change to the journal
-			stateDB.SubBalance(entry.Account, entry.Amount, tracing.BalanceChangeUnspecified)
-		case Add:
-			// add the corresponding balance change to the journal
-			stateDB.AddBalance(entry.Account, entry.Amount, tracing.BalanceChangeUnspecified)
-		}
-	}
-
-	return nil
->>>>>>> 9fae984e
 }
 
 func (p Precompile) Address() common.Address {
